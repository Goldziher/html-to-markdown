from bs4 import BeautifulSoup, NavigableString, Comment
import re
import six


convert_heading_re = re.compile(r'convert_h(\d+)')
line_beginning_re = re.compile(r'^', re.MULTILINE)
whitespace_re = re.compile(r'[\t ]+')
all_whitespace_re = re.compile(r'[\s]+')
html_heading_re = re.compile(r'h[1-6]')


# Heading styles
ATX = 'atx'
ATX_CLOSED = 'atx_closed'
UNDERLINED = 'underlined'
SETEXT = UNDERLINED

# Newline style
SPACES = 'spaces'
BACKSLASH = 'backslash'

# Strong and emphasis style
ASTERISK = '*'
UNDERSCORE = '_'


def escape(text):
    if not text:
        return ''
    return text.replace('_', r'\_')


def chomp(text):
    """
    If the text in an inline tag like b, a, or em contains a leading or trailing
    space, strip the string and return a space as suffix of prefix, if needed.
    This function is used to prevent conversions like
        <b> foo</b> => ** foo**
    """
    prefix = ' ' if text and text[0] == ' ' else ''
    suffix = ' ' if text and text[-1] == ' ' else ''
    text = text.strip()
    return (prefix, suffix, text)


def _todict(obj):
    return dict((k, getattr(obj, k)) for k in dir(obj) if not k.startswith('_'))


class MarkdownConverter(object):
    class DefaultOptions:
        strip = None
        convert = None
        autolinks = True
        heading_style = UNDERLINED
        bullets = '*+-'  # An iterable of bullet types.
        strong_em_symbol = ASTERISK
        newline_style = SPACES

    class Options(DefaultOptions):
        pass

    def __init__(self, **options):
        # Create an options dictionary. Use DefaultOptions as a base so that
        # it doesn't have to be extended.
        self.options = _todict(self.DefaultOptions)
        self.options.update(_todict(self.Options))
        self.options.update(options)
        if self.options['strip'] is not None and self.options['convert'] is not None:
            raise ValueError('You may specify either tags to strip or tags to'
                             ' convert, but not both.')

    def convert(self, html):
        soup = BeautifulSoup(html, 'html.parser')
        return self.process_tag(soup, convert_as_inline=False, children_only=True)

    def process_tag(self, node, convert_as_inline, children_only=False):
        text = ''
        # markdown headings can't include block elements (elements w/newlines)
        isHeading = html_heading_re.match(node.name) is not None
        convert_children_as_inline = convert_as_inline

        if not children_only and isHeading:
            convert_children_as_inline = True

        # Remove whitespace-only textnodes in purely nested nodes
        def is_nested_node(el):
            return el and el.name in ['ol', 'ul', 'li',
                                      'table', 'thead', 'tbody', 'tfoot',
                                      'tr', 'td', 'th']

        if is_nested_node(node):
            for el in node.children:
                # Only extract (remove) whitespace-only text node if any of the
                # conditions is true:
                # - el is the first element in its parent
                # - el is the last element in its parent
                # - el is adjacent to an nested node
                can_extract = (not el.previous_sibling
                               or not el.next_sibling
                               or is_nested_node(el.previous_sibling)
                               or is_nested_node(el.next_sibling))
                if (isinstance(el, NavigableString)
                        and six.text_type(el).strip() == ''
                        and can_extract):
                    el.extract()

        # Convert the children first
        for el in node.children:
            if isinstance(el, Comment):
                continue
            elif isinstance(el, NavigableString):
                text += self.process_text(el)
            else:
                text += self.process_tag(el, convert_children_as_inline)

        if not children_only:
            convert_fn = getattr(self, 'convert_%s' % node.name, None)
            if convert_fn and self.should_convert_tag(node.name):
                text = convert_fn(node, text, convert_as_inline)

        return text

    def process_text(self, el):
        text = six.text_type(el)
        # remove trailing whitespaces if any of the following condition is true:
        # - current text node is the last node in li
        # - current text node is followed by an embedded list
        if el.parent.name == 'li' and (not el.next_sibling or el.next_sibling.name in ['ul', 'ol']):
            return escape(all_whitespace_re.sub(' ', text or '')).rstrip()
        return escape(whitespace_re.sub(' ', text or ''))

    def __getattr__(self, attr):
        # Handle headings
        m = convert_heading_re.match(attr)
        if m:
            n = int(m.group(1))

            def convert_tag(el, text, convert_as_inline):
                return self.convert_hn(n, el, text, convert_as_inline)

            convert_tag.__name__ = 'convert_h%s' % n
            setattr(self, convert_tag.__name__, convert_tag)
            return convert_tag

        raise AttributeError(attr)

    def should_convert_tag(self, tag):
        tag = tag.lower()
        strip = self.options['strip']
        convert = self.options['convert']
        if strip is not None:
            return tag not in strip
        elif convert is not None:
            return tag in convert
        else:
            return True

    def indent(self, text, level):
        return line_beginning_re.sub('\t' * level, text) if text else ''

    def underline(self, text, pad_char):
        text = (text or '').rstrip()
        return '%s\n%s\n\n' % (text, pad_char * len(text)) if text else ''

    def convert_a(self, el, text, convert_as_inline):
        prefix, suffix, text = chomp(text)
        if not text:
            return ''
        if convert_as_inline:
            return text
        href = el.get('href')
        title = el.get('title')
        # For the replacement see #29: text nodes underscores are escaped
        if self.options['autolinks'] and text.replace(r'\_', '_') == href and not title:
            # Shortcut syntax
            return '<%s>' % href
        title_part = ' "%s"' % title.replace('"', r'\"') if title else ''
        return '%s[%s](%s%s)%s' % (prefix, text, href, title_part, suffix) if href else text

    def convert_b(self, el, text, convert_as_inline):
        return self.convert_strong(el, text, convert_as_inline)

    def convert_blockquote(self, el, text, convert_as_inline):

        if convert_as_inline:
            return text

        return '\n' + (line_beginning_re.sub('> ', text) + '\n\n') if text else ''

    def convert_br(self, el, text, convert_as_inline):
        if convert_as_inline:
            return ""

        if self.options['newline_style'].lower() == BACKSLASH:
            return '\\\n'
        else:
            return '  \n'

    def convert_em(self, el, text, convert_as_inline):
        em_tag = self.options['strong_em_symbol']
        prefix, suffix, text = chomp(text)
        if not text:
            return ''
        return '%s%s%s%s%s' % (prefix, em_tag, text, em_tag, suffix)

<<<<<<< HEAD
    def convert_hn(self, n, el, text, convert_as_inline):
        if convert_as_inline:
            return text

        style = self.options['heading_style'].lower()
=======
    def convert_code(self, el, text):
        prefix, suffix, text = chomp(text)
        if not text:
            return ''
        return '%s`%s`%s' % (prefix, text, suffix)

    def convert_samp(self, el, text):
        return self.convert_code(el, text)

    def convert_kbd(self, el, text):
        return self.convert_code(el, text)

    def convert_hn(self, n, el, text):
        style = self.options['heading_style']
>>>>>>> 76857383
        text = text.rstrip()
        if style == UNDERLINED and n <= 2:
            line = '=' if n == 1 else '-'
            return self.underline(text, line)
        hashes = '#' * n
        if style == ATX_CLOSED:
            return '%s %s %s\n\n' % (hashes, text, hashes)
        return '%s %s\n\n' % (hashes, text)

    def convert_i(self, el, text, convert_as_inline):
        return self.convert_em(el, text, convert_as_inline)

    def convert_list(self, el, text, convert_as_inline):

        # Converting a list to inline is undefined.
        # Ignoring convert_to_inline for list.

        nested = False
        before_paragraph = False
        if el.next_sibling and el.next_sibling.name not in ['ul', 'ol']:
            before_paragraph = True
        while el:
            if el.name == 'li':
                nested = True
                break
            el = el.parent
        if nested:
            # remove trailing newline if nested
            return '\n' + self.indent(text, 1).rstrip()
        return text + ('\n' if before_paragraph else '')

    convert_ul = convert_list
    convert_ol = convert_list

    def convert_li(self, el, text, convert_as_inline):
        parent = el.parent
        if parent is not None and parent.name == 'ol':
            if parent.get("start"):
                start = int(parent.get("start"))
            else:
                start = 1
            bullet = '%s.' % (start + parent.index(el))
        else:
            depth = -1
            while el:
                if el.name == 'ul':
                    depth += 1
                el = el.parent
            bullets = self.options['bullets']
            bullet = bullets[depth % len(bullets)]
        return '%s %s\n' % (bullet, text or '')

    def convert_p(self, el, text, convert_as_inline):
        if convert_as_inline:
            return text
        return '%s\n\n' % text if text else ''

    def convert_strong(self, el, text, convert_as_inline):
        strong_tag = 2 * self.options['strong_em_symbol']
        prefix, suffix, text = chomp(text)
        if not text:
            return ''
        return '%s%s%s%s%s' % (prefix, strong_tag, text, strong_tag, suffix)

    def convert_img(self, el, text, convert_as_inline):
        alt = el.attrs.get('alt', None) or ''
        src = el.attrs.get('src', None) or ''
        title = el.attrs.get('title', None) or ''
        title_part = ' "%s"' % title.replace('"', r'\"') if title else ''
        if convert_as_inline:
            return alt

        return '![%s](%s%s)' % (alt, src, title_part)

    def convert_table(self, el, text, convert_as_inline):
        return '\n\n' + text + '\n'

    def convert_tr(self, el, text, convert_as_inline):
        cells = el.find_all(['td', 'th'])
        is_headrow = all([cell.name == 'th' for cell in cells])
        overline = ''
        underline = ''
        if is_headrow and not el.previous_sibling:
            # first row and is headline: print headline underline
            underline += '| ' + ' | '.join(['---'] * len(cells)) + ' |' + '\n'
        elif not el.previous_sibling and not el.parent.name != 'table':
            # first row, not headline, and the parent is sth. like tbody:
            # print empty headline above this row
            overline += '| ' + ' | '.join([''] * len(cells)) + ' |' + '\n'
            overline += '| ' + ' | '.join(['---'] * len(cells)) + ' |' + '\n'
        return overline + '|' + text + '\n' + underline

    def convert_th(self, el, text, convert_as_inline):
        return ' ' + text + ' |'

    def convert_td(self, el, text, convert_as_inline):
        return ' ' + text + ' |'

    def convert_hr(self, el, text, convert_as_inline):
        return '\n\n---\n\n'


def markdownify(html, **options):
    return MarkdownConverter(**options).convert(html)<|MERGE_RESOLUTION|>--- conflicted
+++ resolved
@@ -205,28 +205,23 @@
             return ''
         return '%s%s%s%s%s' % (prefix, em_tag, text, em_tag, suffix)
 
-<<<<<<< HEAD
-    def convert_hn(self, n, el, text, convert_as_inline):
-        if convert_as_inline:
-            return text
-
-        style = self.options['heading_style'].lower()
-=======
-    def convert_code(self, el, text):
+    def convert_code(self, el, text, convert_as_inline):
         prefix, suffix, text = chomp(text)
         if not text:
             return ''
         return '%s`%s`%s' % (prefix, text, suffix)
 
-    def convert_samp(self, el, text):
-        return self.convert_code(el, text)
-
-    def convert_kbd(self, el, text):
-        return self.convert_code(el, text)
-
-    def convert_hn(self, n, el, text):
-        style = self.options['heading_style']
->>>>>>> 76857383
+    def convert_samp(self, el, text, convert_as_inline):
+        return self.convert_code(el, text, convert_as_inline)
+
+    def convert_kbd(self, el, text, convert_as_inline):
+        return self.convert_code(el, text, convert_as_inline)
+
+    def convert_hn(self, n, el, text, convert_as_inline):
+        if convert_as_inline:
+            return text
+
+        style = self.options['heading_style'].lower()
         text = text.rstrip()
         if style == UNDERLINED and n <= 2:
             line = '=' if n == 1 else '-'
