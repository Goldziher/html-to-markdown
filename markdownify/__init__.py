--- conflicted
+++ resolved
@@ -179,14 +179,9 @@
                 break
             el = el.parent
         if nested:
-<<<<<<< HEAD
-            text = '\n' + self.indent(text, 1).rstrip()
-        return text + ('\n' if before_paragraph else '')
-=======
             # remove trailing newline if nested
             return '\n' + self.indent(text, 1).rstrip()
-        return '\n' + text + '\n'
->>>>>>> 987a2a9c
+        return text + ('\n' if before_paragraph else '')
 
     convert_ul = convert_list
     convert_ol = convert_list
